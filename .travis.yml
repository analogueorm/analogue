language: php

php:
  - 7.0
  - 7.1

matrix:
  fast_finish: true
  
before_script:
  - travis_retry composer self-update
  - travis_retry composer install --prefer-source --no-interaction

script:
<<<<<<< HEAD
  - phpunit

env:
  - LARAVEL_VERSION="5.4"
  
install:
  - COMPOSER=tests/composer.${LARAVEL_VERSION}.json composer update
=======
  - vendor/bin/phpunit
>>>>>>> d2040f17
<|MERGE_RESOLUTION|>--- conflicted
+++ resolved
@@ -12,14 +12,4 @@
   - travis_retry composer install --prefer-source --no-interaction
 
 script:
-<<<<<<< HEAD
-  - phpunit
-
-env:
-  - LARAVEL_VERSION="5.4"
-  
-install:
-  - COMPOSER=tests/composer.${LARAVEL_VERSION}.json composer update
-=======
-  - vendor/bin/phpunit
->>>>>>> d2040f17
+  - vendor/bin/phpunit