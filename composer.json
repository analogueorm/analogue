--- conflicted
+++ resolved
@@ -18,31 +18,21 @@
         }
     ],
     "require": {
-<<<<<<< HEAD
-        "php": ">=7.0",
-        "illuminate/database": "dev-master",
-        "illuminate/events": "dev-master",
-        "illuminate/pagination": "dev-master",
-=======
         "php": ">=5.6.4",
-        "illuminate/database": "~5.3.0",
-        "illuminate/events": "~5.3.0",
-        "illuminate/pagination": "~5.3.0",
->>>>>>> d39f7c58
+        "illuminate/database": "~5.4.0",
+        "illuminate/events": "~5.4.0",
+        "illuminate/pagination": "~5.4.0",
         "doctrine/instantiator": "^1.0"
     },
     "require-dev": {
-        "phpunit/phpunit": "~4.0",
-<<<<<<< HEAD
-        "laravel/laravel": "dev-develop",
-=======
-        "laravel/laravel": "~5.3.0",
->>>>>>> d39f7c58
+        "phpunit/phpunit": "~5.0",
+        "laravel/laravel": "~5.4.0",
         "fzaninotto/faker": "~1.4",
         "mockery/mockery": "0.9.*",
         "symfony/css-selector": "2.8.*|3.0.*",
         "symfony/dom-crawler": "2.8.*|3.0.*",
-        "analogue/factory": "~1.0.0"
+        "analogue/factory": "~1.1.0",
+        "laravel/browser-kit-testing": "^1.0"
     },
     "suggest": {
         "analogue/laravel-auth": "Analogue's authentication driver for Laravel.",
