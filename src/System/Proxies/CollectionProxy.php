<?php

namespace Analogue\ORM\System\Proxies;

use Analogue\ORM\EntityCollection;
use Analogue\ORM\Relationships\Relationship;
use Analogue\ORM\System\Manager;
use CachingIterator;
use Illuminate\Support\Collection;
use ProxyManager\Proxy\ProxyInterface;

class CollectionProxy extends EntityCollection implements ProxyInterface
{
    /**
     * Indicate if the relationship has been lazy loaded.
     *
     * @var bool
     */
    protected $relationshipLoaded = false;

    /**
     * Added items.
     *
     * @var array
     */
    protected $addedItems = [];

    /**
     * Parent entity.
     *
     * @var \Analogue\ORM\Mappable|string
     */
    protected $parentEntity;

    /**
     * Relationship.
     *
     * @var string
     */
    protected $relationshipMethod;

    /**
     * Create a new collection.
     *
     * @param mixed  $entity
     * @param string $relation
     */
    public function __construct($entity, $relation)
    {
        $this->parentEntity = $entity;
        $this->relationshipMethod = $relation;
        parent::__construct();
    }

    /**
     * Return Items that has been added without lazy loading
     * the underlying collection.
     *
     * @return array
     */
    public function getAddedItems()
    {
        return $this->addedItems;
    }

    /**
     * Force initialization of the proxy.
     *
     * @return bool true if the proxy could be initialized
     */
    public function initializeProxy() : bool
    {
        if ($this->isProxyInitialized()) {
            return true;
        }

        $this->items = $this->getRelationshipInstance()
            ->getResults($this->relationshipMethod)->all() + $this->addedItems;

        $this->relationshipLoaded = true;

        return true;
    }

    /**
     * Return instance of the underlying relationship.
     *
     * @return Relationship
     */
    protected function getRelationshipInstance() : Relationship
    {
        $relation = $this->relationshipMethod;
        $entity = $this->parentEntity;
        $entityMap = Manager::getMapper($entity)->getEntityMap();

        return $entityMap->$relation($entity);
    }

    /**
     * {@inheritdoc}
     */
    public function isProxyInitialized() : bool
    {
        return $this->relationshipLoaded;
    }

    /**
     * {@inheritdoc}
     */
    protected function toBaseCollection() : Collection
    {
        return new Collection($this->items);
    }

    /**
     * {@inheritdoc}
     */
    public function all()
    {
        $this->initializeProxy();

        return parent::all();
    }

    /**
     * {@inheritdoc}
     */
    public function avg($callback = null)
    {
        $this->initializeProxy();

        return parent::avg($callback);
    }

    /**
     * {@inheritdoc}
     */
    public function median($key = null)
    {
        $this->initializeProxy();

        return parent::median($key);
    }

    /**
     * {@inheritdoc}
     */
    public function mode($key = null)
    {
        $this->initializeProxy();

        return parent::mode($key);
    }

    /**
     * {@inheritdoc}
     */
    public function collapse()
    {
        $this->initializeProxy();

        $parent = $this->toBaseCollection();

        return $parent->collapse();
    }

    /**
     * {@inheritdoc}
     */
    public function contains($key, $operator = null, $value = null)
    {
        $this->initializeProxy();

        $parent = $this->toBaseCollection();

        return $parent->contains($key, $operator, $value);
    }

    /**
     * {@inheritdoc}
     */
    public function containsStrict($key, $value = null)
    {
        $this->initializeProxy();

        return parent::containsStrict($key, $value);
    }

    /**
     * {@inheritdoc}
     */
    public function diff($items)
    {
        $this->initializeProxy();

        $parent = $this->toBaseCollection();

        return $parent->diff($items);
    }

    /**
     * {@inheritdoc}
     */
    public function diffUsing($items, callable $callback)
    {
        $this->initializeProxy();

        $parent = $this->toBaseCollection();

        return $parent->diffUsing($items, $callback);
    }

<<<<<<< HEAD
    /**
     * {@inheritdoc}
     */
    public function diffAssocUsing($items, callable $callback)
    {
        $this->initializeProxy();

        $parent = $this->toBaseCollection();

        return $parent->diffAssocUsing($items, $callback);
    }

=======
>>>>>>> 3dcfd514
    /**
     * {@inheritdoc}
     */
    public function diffKeys($items)
    {
        $this->initializeProxy();

        $parent = $this->toBaseCollection();

        return $parent->diffKeys($items);
    }

    /**
     * {@inheritdoc}
     */
    public function diffKeysUsing($items, callable $callback)
    {
        $this->initializeProxy();

        $parent = $this->toBaseCollection();

        return $parent->diffKeysUsing($items);
    }

    /**
     * {@inheritdoc}
     */
    public function each(callable $callback)
    {
        $this->initializeProxy();

        return parent::each($callback);
    }

    /**
     * {@inheritdoc}
     */
    public function every($key, $operator = null, $value = null)
    {
        $this->initializeProxy();

        $parent = $this->toBaseCollection();

        return $parent->every($key, $operator, $value);
    }

    /**
     * {@inheritdoc}
     */
    public function except($keys)
    {
        $this->initializeProxy();

        $parent = $this->toBaseCollection();

        return $parent->except($keys);
    }

    /**
     * {@inheritdoc}
     */
    public function filter(callable $callback = null)
    {
        $this->initializeProxy();

        $parent = $this->toBaseCollection();

        return $parent->filter($callback);
    }

    /**
     * {@inheritdoc}
     */
    public function firstWhere($key, $operator, $value = null)
    {
        $this->initializeProxy();

        $parent = $this->toBaseCollection();

        return $parent->filterWhere($key, $operator, $value);
    }

    /**
     * {@inheritdoc}
     */
    public function where($key, $operator, $value = null)
    {
        $this->initializeProxy();

        $parent = $this->toBaseCollection();

        return $parent->where($key, $operator, $value);
    }

    /**
     * {@inheritdoc}
     */
    public function whereNotIn($key, $values, $strict = false)
    {
        $this->initializeProxy();

        $parent = $this->toBaseCollection();

        return $parent->whereNotIn($key, $values, $strict);
    }

    /**
     * {@inheritdoc}
     */
    public function whereStrict($key, $value)
    {
        $this->initializeProxy();

        $parent = $this->toBaseCollection();

        return $parent->whereStrict($key, $value);
    }

    /**
     * {@inheritdoc}
     */
    public function whereIn($key, $values, $strict = false)
    {
        $this->initializeProxy();

        $parent = $this->toBaseCollection();

        return $parent->whereIn($key, $values, $strict);
    }

    /**
     * {@inheritdoc}
     */
    public function whereInStrict($key, $values)
    {
        $this->initializeProxy();

        $parent = $this->toBaseCollection();

        return $parent->whereInStrict($key, $values);
    }

    /**
     * {@inheritdoc}
     */
    public function first(callable $callback = null, $default = null)
    {
        // TODO Consider partial loading
        $this->initializeProxy();

        return parent::first($callback, $default);
    }

    /**
     * {@inheritdoc}
     */
    public function flatten($depth = INF)
    {
        $this->initializeProxy();

        $parent = $this->toBaseCollection();

        return $parent->flatten($depth);
    }

    /**
     * {@inheritdoc}
     */
    public function flip()
    {
        $this->initializeProxy();

        $parent = $this->toBaseCollection();

        return $parent->flip();
    }

    /**
     * {@inheritdoc}
     */
    public function forget($keys)
    {
        // TODO, we could consider these as
        // 'pending deletion', the same way that
        // we treat added items
        $this->initializeProxy();

        return parent::forget($keys);
    }

    /**
     * {@inheritdoc}
     */
    public function get($key, $default = null)
    {
        // TODO : We could also consider partial loading
        // here
        $this->initializeProxy();

        return parent::get($key, $default);
    }

    /**
     * {@inheritdoc}
     */
    public function groupBy($groupBy, $preserveKeys = false)
    {
        $this->initializeProxy();

        $parent = $this->toBaseCollection();

        return $parent->groupBy($groupBy, $preserveKeys);
    }

    /**
     * {@inheritdoc}
     */
    public function keyBy($keyBy)
    {
        $this->initializeProxy();

        $parent = $this->toBaseCollection();

        return $parent->keyBy($keyBy);
    }

    /**
     * {@inheritdoc}
     */
    public function has($key)
    {
        // TODO : we could do automagic here by directly
        // calling the database if the collection hasn't
        // been initialized yet.
        // Potential issue is that several calls to this
        // could cause a lot queries vs a single get query.
        $this->initializeProxy();

        return parent::has($key);
    }

    /**
     * {@inheritdoc}
     */
    public function implode($value, $glue = null)
    {
        $this->initializeProxy();

        return parent::implode($value, $glue);
    }

    /**
     * {@inheritdoc}
     */
    public function intersect($items)
    {
        $this->initializeProxy();

        $parent = $this->toBaseCollection();

        return $parent->intersect($items);
    }

    /**
     * {@inheritdoc}
     */
    public function intersectByKeys($items)
    {
        $this->initializeProxy();

        return parent::intersectByKeys($items);
    }

    /**
     * {@inheritdoc}
     */
    public function isEmpty()
    {
        $this->initializeProxy();

        return parent::isEmpty();
    }

    /**
     * {@inheritdoc}
     */
    public function keys()
    {
        $this->initializeProxy();

        $parent = $this->toBaseCollection();

        return $parent->keys();
    }

    /**
     * {@inheritdoc}
     */
    public function last(callable $callback = null, $default = null)
    {
        // TODO : we could do partial loading there as well
        $this->initializeProxy();

        return parent::last($callback, $default);
    }

    /**
     * {@inheritdoc}
     */
    public function pluck($value, $key = null)
    {
        // TODO : automagic call to QB if not initialized
        $this->initializeProxy();

        $parent = $this->toBaseCollection();

        return $parent->pluck($value, $key);
    }

    /**
     * {@inheritdoc}
     */
    public function map(callable $callback)
    {
        $this->initializeProxy();

        $parent = $this->toBaseCollection();

        return $parent->map($callback);
    }

    /**
     * {@inheritdoc}
     */
    public function mapInto($class)
    {
        $this->initializeProxy();

        $parent = $this->toBaseCollection();

        return $parent->map($class);
    }

    /**
     * {@inheritdoc}
     */
    public function mapWithKeys(callable $callback)
    {
        $this->initializeProxy();

        $parent = $this->toBaseCollection();

        return $parent->mapWithKeys($callback);
    }

    /**
     * {@inheritdoc}
     */
    public function mapToDictionary(callable $callback)
    {
        $this->initializeProxy();

        $parent = $this->toBaseCollection();

        return $parent->mapWithKeys($callback);
    }

    /**
     * {@inheritdoc}
     */
    public function flatMap(callable $callback)
    {
        $this->initializeProxy();

        $parent = $this->toBaseCollection();

        return $parent->flatMap($callback);
    }

    /**
     * {@inheritdoc}
     */
    public function max($callback = null)
    {
        $this->initializeProxy();

        return parent::max($callback);
    }

    /**
     * {@inheritdoc}
     */
    public function merge($items)
    {
        $this->initializeProxy();

        $parent = $this->toBaseCollection();

        return $parent->merge($items);
    }

    /**
     * {@inheritdoc}
     */
    public function pad($size, $value)
    {
        $this->initializeProxy();

        $parent = $this->toBaseCollection();

        return $parent($size, $value);
    }

    /**
     * {@inheritdoc}
     */
    public function combine($values)
    {
        $this->initializeProxy();

        $parent = $this->toBaseCollection();

        return $parent->combine($values);
    }

    /**
     * {@inheritdoc}
     */
    public static function times($amount, callable $callback = null)
    {
        $this->initializeProxy();

        $parent = $this->toBaseCollection();

        return $parent->times($amount, $callback);
    }

    /**
     * {@inheritdoc}
     */
    public function crossJoin(...$lists)
    {
        $this->initializeProxy();

        $parent = $this->toBaseCollection();

        return $parent->times(func_num_args());
    }

    /**
     * {@inheritdoc}
     */
    public function diffAssoc($items)
    {
        $this->initializeProxy();

        $parent = $this->toBaseCollection();

        return $parent->diffAssoc($items);
    }

    /**
     * {@inheritdoc}
     */
    public function intersectKey($items)
    {
        $this->initializeProxy();

        $parent = $this->toBaseCollection();

        return $parent->intersectKey($items);
    }

    /**
     * {@inheritdoc}
     */
    public function union($items)
    {
        $this->initializeProxy();

        $parent = $this->toBaseCollection();

        return $parent->union($items);
    }

    /**
     * {@inheritdoc}
     */
    public function min($callback = null)
    {
        // TODO : we could rely on the QB
        // for this, if initialization has not
        // take place yet
        $this->initializeProxy();

        return parent::min($callback);
    }

    /**
     * {@inheritdoc}
     */
    public function nth($step, $offset = 0)
    {
        $this->initializeProxy();

        $parent = $this->toBaseCollection();

        return $parent->nth($step, $offset);
    }

    /**
     * {@inheritdoc}
     */
    public function only($keys)
    {
        // TODO : we could rely on the QB if
        // the collection hasn't been initialized yet
        $this->initializeProxy();

        $parent = $this->toBaseCollection();

        return $parent->only($keys);
    }

    /**
     * {@inheritdoc}
     */
    public function forPage($page, $perPage)
    {
        // TODO : check possibility of partial loading
        // if not initialized
        $this->initializeProxy();

        $parent = $this->toBaseCollection();

        return $parent->forPage($page, $perPage);
    }

    /**
     * {@inheritdoc}
     */
    public function partition($callback, $operator = null, $value = null)
    {
        $this->initializeProxy();

        $parent = $this->toBaseCollection();

        return $parent->partition($callback);
    }

    /**
     * {@inheritdoc}
     */
    public function pipe(callable $callback)
    {
        $this->initializeProxy();

        return parent::pipe($callback);
    }

    /**
     * {@inheritdoc}
     */
    public function pop()
    {
        $this->initializeProxy();

        return parent::pop();
    }

    /**
     * {@inheritdoc}
     */
    public function prepend($value, $key = null)
    {
        // TODO : partial adding of values.
        // we could have a $prepended , and $pushed arrays
        // which we would combine at full initialization

        $this->initializeProxy();

        return parent::prepend($value, $key);
    }

    /**
     * {@inheritdoc}
     */
    public function push($value)
    {
        // TODO : partial adding of values.
        // we could have a $prepended , and $pushed arrays
        // which we would combine at full initialization

        $this->initializeProxy();

        return parent::push($value);
    }

    /**
     * {@inheritdoc}
     */
    public function pull($key, $default = null)
    {
        // TODO : QB query if the collection
        // hasn't been initialized yet

        $this->initializeProxy();

        return parent::pull($key, $default);
    }

    /**
     * {@inheritdoc}
     */
    public function put($key, $value)
    {
        // TODO : Partial loading ?

        $this->initializeProxy();

        return parent::put($key, $value);
    }

    /**
     * {@inheritdoc}
     */
    public function random($amount = 1)
    {
        // TODO : we could optimize this by only
        // fetching the keys from the database
        // and performing partial loading

        $this->initializeProxy();

        return parent::random($amount);
    }

    /**
     * {@inheritdoc}
     */
    public function reduce(callable $callback, $initial = null)
    {
        $this->initializeProxy();

        return parent::reduce($callback, $initial);
    }

    /**
     * {@inheritdoc}
     */
    public function reject($callback)
    {
        $this->initializeProxy();

        $parent = $this->toBaseCollection();

        return $parent->reject($callback);
    }

    /**
     * {@inheritdoc}
     */
    public function reverse()
    {
        $this->initializeProxy();

        $parent = $this->toBaseCollection();

        return $parent->reverse();
    }

    /**
     * {@inheritdoc}
     */
    public function search($value, $strict = false)
    {
        $this->initializeProxy();

        return parent::search($value, $strict);
    }

    /**
     * {@inheritdoc}
     */
    public function shift()
    {
        // Todo : Partial Removing
        // we could have a pending removal array
        $this->initializeProxy();

        return parent::shift();
    }

    /**
     * {@inheritdoc}
     */
    public function shuffle($seed = null)
    {
        $this->initializeProxy();

        $parent = $this->toBaseCollection();

        return $parent->shuffle($seed);
    }

    /**
     * {@inheritdoc}
     */
    public function slice($offset, $length = null)
    {
        $this->initializeProxy();

        $parent = $this->toBaseCollection();

        return $parent->slice($offset, $length);
    }

    /**
     * {@inheritdoc}
     */
    public function split($numberOfGroups)
    {
        $this->initializeProxy();

        $parent = $this->toBaseCollection();

        return $parent->split($numberOfGroups);
    }

    /**
     * {@inheritdoc}
     */
    public function chunk($size)
    {
        // TODO : partial loading ?
        $this->initializeProxy();

        $parent = $this->toBaseCollection();

        return $parent->chunk($size);
    }

    /**
     * {@inheritdoc}
     */
    public function sort(callable $callback = null)
    {
        $this->initializeProxy();

        $parent = $this->toBaseCollection();

        return $parent->sort($callback);
    }

    /**
     * {@inheritdoc}
     */
    public function sortBy($callback, $options = SORT_REGULAR, $descending = false)
    {
        $this->initializeProxy();

        $parent = $this->toBaseCollection();

        return $parent->sortBy($callback, $options, $descending);
    }

    /**
     * {@inheritdoc}
     */
    public function splice($offset, $length = null, $replacement = [])
    {
        $this->initializeProxy();

        $parent = $this->toBaseCollection();

        return $parent->splice($offset, $length, $replacement);
    }

    /**
     * {@inheritdoc}
     */
    public function sum($callback = null)
    {
        $this->initializeProxy();

        return parent::sum($callback);
    }

    /**
     * {@inheritdoc}
     */
    public function take($limit)
    {
        // TODO: partial loading
        $this->initializeProxy();

        $parent = $this->toBaseCollection();

        return $parent->take($limit);
    }

    /**
     * {@inheritdoc}
     */
    public function tap(callable $callback)
    {
        $this->initializeProxy();

        return parent::tap($this);
    }

    /**
     * {@inheritdoc}
     */
    public function transform(callable $callback)
    {
        $this->initializeProxy();

        return parent::transform($callback);
    }

    /**
     * {@inheritdoc}
     */
    public function unique($key = null, $strict = false)
    {
        $this->initializeProxy();

        $parent = $this->toBaseCollection();

        return $parent->unique($key, $strict);
    }

    /**
     * {@inheritdoc}
     */
    public function values()
    {
        $this->initializeProxy();

        $parent = $this->toBaseCollection();

        return $parent->values();
    }

    /**
     * {@inheritdoc}
     */
    public function when($value, callable $callback, callable $default = null)
    {
        $this->initializeProxy();

        return parent::when($value, $callback);
    }

    /**
     * {@inheritdoc}
     */
    public function zip($items)
    {
        $this->initializeProxy();

        $parent = $this->toBaseCollection();

        return $parent->zip($items);
    }

    /**
     * {@inheritdoc}
     */
    public function toArray()
    {
        // If this is called on all subsequent proxy,
        // this would eventually trigger all lazy loading,
        // which is NOT what we would expect...
        // TODO : must think of this.
        $this->initializeProxy();

        return parent::toArray();
    }

    /**
     * {@inheritdoc}
     */
    public function jsonSerialize()
    {
        // If this is called on all subsequent proxy,
        // this would eventually trigger all lazy loading,
        // which is NOT what we would expect...
        // TODO : must think of this.
        $this->initializeProxy();

        return parent::jsonSerialize();
    }

    /**
     * {@inheritdoc}
     */
    public function toJson($options = 0)
    {
        // If this is called on all subsequent proxy,
        // this would eventually trigger all lazy loading,
        // which is NOT what we would expect...
        // TODO : must think of this.
        $this->initializeProxy();

        return parent::toJson($options);
    }

    /**
     * {@inheritdoc}
     */
    public function getIterator()
    {
        $this->initializeProxy();

        return parent::getIterator();
    }

    /**
     * {@inheritdoc}
     */
    public function getCachingIterator($flags = CachingIterator::CALL_TOSTRING)
    {
        $this->initializeProxy();

        return parent::getCachingIterator($flags);
    }

    /**
     * {@inheritdoc}
     */
    public function count()
    {
        return $this->relationshipLoaded
            ? parent::count()
            : $this->countUsingDatabaseQuery();
    }

    /**
     * Do a count query and return the result.
     *
     * @return int
     */
    protected function countUsingDatabaseQuery() : int
    {
        return $this->getRelationshipInstance()->count();
    }

    /**
     * Get a base Support collection instance from this collection.
     *
     * @return \Illuminate\Support\Collection
     */
    public function toBase()
    {
        $this->initializeProxy();

        return parent::toBase();
    }

    /**
     * {@inheritdoc}
     */
    public function offsetExists($key)
    {
        // TODO rely on QB if no collection
        // initialized
        $this->initializeProxy();

        return parent::offsetExists($key);
    }

    /**
     * {@inheritdoc}
     */
    public function offsetGet($key)
    {
        // TODO rely on partial init if no collection
        // initialized
        $this->initializeProxy();

        return parent::offsetGet($key);
    }

    /**
     * {@inheritdoc}
     */
    public function offsetSet($key, $value)
    {
        // TODO : think of the use of it into a ProxyCollection
        // context
        $this->initializeProxy();

        return parent::offsetSet($key, $value);
    }

    /**
     * {@inheritdoc}
     */
    public function offsetUnset($key)
    {
        // TODO : think of the use of it into a ProxyCollection
        // context
        $this->initializeProxy();

        return parent::offsetUnset($key);
    }

    /**
     * {@inheritdoc}
     */
    public function __get($key)
    {
        parent::__get($key);
    }

    /**
     * {@inheritdoc}
     */
    public function __call($method, $parameters)
    {
        $this->initializeProxy();

        return parent::__call($method, $parameters);
    }
}<|MERGE_RESOLUTION|>--- conflicted
+++ resolved
@@ -210,7 +210,6 @@
         return $parent->diffUsing($items, $callback);
     }
 
-<<<<<<< HEAD
     /**
      * {@inheritdoc}
      */
@@ -223,8 +222,6 @@
         return $parent->diffAssocUsing($items, $callback);
     }
 
-=======
->>>>>>> 3dcfd514
     /**
      * {@inheritdoc}
      */
