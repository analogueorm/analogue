--- conflicted
+++ resolved
@@ -48,11 +48,8 @@
         $proxyPath = Manager::getInstance()->getProxyPath();
 
         if ($proxyPath !== null) {
-<<<<<<< HEAD
+
             $proxyConfig = new Configuration();
-=======
-            $proxyConfig = new \ProxyManager\Configuration();
->>>>>>> 940becac
             $proxyConfig->setProxiesTargetDir($proxyPath);
 
             $factory = new LazyLoadingValueHolderFactory($proxyConfig);
