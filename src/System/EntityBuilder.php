<?php

namespace Analogue\ORM\System;

use Analogue\ORM\System\Wrappers\Factory;
use Analogue\ORM\System\Proxies\EntityProxy;
use Analogue\ORM\System\Proxies\CollectionProxy;

/**
 * This class builds an array of Entity object(s) from a result set.
 */
class EntityBuilder
{
    /**
     * The mapper for the entity to build
     * @var \Analogue\ORM\System\Mapper
     */
    protected $mapper;

    /**
     * The Entity Map for the entity to build.
     *
     * @var \Analogue\ORM\EntityMap
     */
    protected $entityMap;

    /**
     * Relations that will be eager loaded on this query
     *
     * @var array
     */
    protected $eagerLoads;

    /**
     * Relations that will be lazy loaded on this query
     *
     * @var array
     */
    protected $lazyLoads;

    /**
     * @var array
     */
    protected $casts;

    /**
     * Entity Wrapper Factory
     * @var \Analogue\ORM\System\Wrappers\Factory
     */
    protected $factory;

    /**
     * EntityBuilder constructor.
     * @param Mapper $mapper
     * @param array  $eagerLoads
     */
    public function __construct(Mapper $mapper, array $eagerLoads)
    {
        $this->mapper = $mapper;

        $this->entityMap = $mapper->getEntityMap();

        $this->eagerLoads = $eagerLoads;

        $this->lazyLoads = $this->prepareLazyLoading();

        $this->factory = new Factory;
    }

    /**
     * Convert an array of values into an entity.
     *
     * @param  array $result
     * @return array
     */
    public function build($results)
    {
        $keyName = $this->entityMap->getKeyName();

        $tmpCache = [];

        $instance = $this->getWrapperInstance();

        $tmpCache[$result[$keyName]] = $result;

        // Hydrate any embedded Value Object
        $this->hydrateValueObjects($result);

<<<<<<< HEAD
            $resultArray = $this->entityMap->getAttributeNamesFromColumns($resultArray);

            $instance->setEntityAttributes($resultArray);

            // Hydrate relation attributes with lazyloading proxies
            if (count($this->lazyLoads) > 0) {
                $proxies = $this->getLazyLoadingProxies($instance);
                $instance->setEntityAttributes($resultArray + $proxies);
            }

        // Hydrate relation attributes with lazyloading proxies
=======
        // Hydrate relationship attributes with lazyloading proxies
>>>>>>> 0c182e78
        if (count($this->lazyLoads) > 0) {
            $proxies = $this->getLazyLoadingProxies($instance);
            $instance->setEntityAttributes($result + $proxies);
        }
        else {
            $instance->setEntityAttributes($result);
        }

        // Directly Unwrap the entity now that it has been hydrated
        $entity = $instance->getObject();

        $this->mapper->getEntityCache()->add($tmpCache);

        return $entity;
    }

    /**
     * Get the correct wrapper prototype corresponding to the object type
     *
     * @throws \Analogue\ORM\Exceptions\MappingException
     * @return InternallyMappable
     */
    protected function getWrapperInstance()
    {
        return $this->factory->make($this->mapper->newInstance());
    }

    /**
     * Hydrate value object embedded in this entity
     *
     * @param  array $attributes
     * @throws \Analogue\ORM\Exceptions\MappingException
     * @return void
     */
    protected function hydrateValueObjects(& $attributes)
    {
        foreach ($this->entityMap->getEmbeddables() as $localKey => $valueClass) {
            $this->hydrateValueObject($attributes, $localKey, $valueClass);
        }
    }

    /**
     * Hydrate a single value object
     *
     * @param  array  $attributes
     * @param  string $localKey
     * @param  string $valueClass
     * @throws \Analogue\ORM\Exceptions\MappingException
     * @return void
     */
    protected function hydrateValueObject(& $attributes, $localKey, $valueClass)
    {
        $map = $this->mapper->getManager()->getValueMap($valueClass);

        $embeddedAttributes = $map->getAttributes();

        $valueObject = $this->mapper->getManager()->getValueObjectInstance($valueClass);

        foreach ($embeddedAttributes as $key) {
            $prefix = snake_case(class_basename($valueClass)) . '_';

            $voWrapper = $this->factory->make($valueObject);

            $voWrapper->setEntityAttribute($key, $attributes[$prefix . $key]);

            unset($attributes[$prefix . $key]);
        }

        $attributes[$localKey] = $valueObject;
    }

    /**
     * Deduce the relationships that will be lazy loaded from the eagerLoads array
     *
     * @return array
     */
    protected function prepareLazyLoading()
    {
        $relations = $this->entityMap->getRelationships();

        return array_diff($relations, $this->eagerLoads);
    }

    /**
     * Build lazy loading proxies for the current entity
     *
     * @param InternallyMappable $entity
     *
     * @return array
     */
    protected function getLazyLoadingProxies(InternallyMappable $entity)
    {
        $proxies = [];

        $singleRelations = $this->entityMap->getSingleRelationships();
        $manyRelations = $this->entityMap->getManyRelationships();

        foreach ($this->lazyLoads as $relation) {
            if (in_array($relation, $singleRelations)) {
                $proxies[$relation] = new EntityProxy($entity->getObject(), $relation);
            }
            if (in_array($relation, $manyRelations)) {
                $proxies[$relation] = new CollectionProxy($entity->getObject(), $relation);
            }
        }

        return $proxies;
    }
}<|MERGE_RESOLUTION|>--- conflicted
+++ resolved
@@ -86,21 +86,7 @@
         // Hydrate any embedded Value Object
         $this->hydrateValueObjects($result);
 
-<<<<<<< HEAD
-            $resultArray = $this->entityMap->getAttributeNamesFromColumns($resultArray);
-
-            $instance->setEntityAttributes($resultArray);
-
-            // Hydrate relation attributes with lazyloading proxies
-            if (count($this->lazyLoads) > 0) {
-                $proxies = $this->getLazyLoadingProxies($instance);
-                $instance->setEntityAttributes($resultArray + $proxies);
-            }
-
-        // Hydrate relation attributes with lazyloading proxies
-=======
         // Hydrate relationship attributes with lazyloading proxies
->>>>>>> 0c182e78
         if (count($this->lazyLoads) > 0) {
             $proxies = $this->getLazyLoadingProxies($instance);
             $instance->setEntityAttributes($result + $proxies);
