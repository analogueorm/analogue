--- conflicted
+++ resolved
@@ -64,16 +64,10 @@
      *
      * @param array $attributes
      *
-<<<<<<< HEAD
-=======
-     * @param array $result
-     *
->>>>>>> d2040f17
      * @return array
      */
     public function build(array $attributes)
     {
-<<<<<<< HEAD
         // If the object we are building is a value object,
         // we won't be using the instance cache.
         if ($this->entityMap->getKeyName() === null) {
@@ -96,8 +90,6 @@
      */
     protected function buildEntity(array $attributes)
     {
-=======
->>>>>>> d2040f17
         $wrapper = $this->getWrapperInstance();
 
         // Hydrate any embedded Value Object
@@ -105,20 +97,14 @@
         // TODO Move this to the result builder instead,
         // as we'll handle this the same way as they were
         // eager loaded relationships.
-<<<<<<< HEAD
         $this->hydrateValueObjects($attributes);
 
         $wrapper->setEntityAttributes($attributes);
-=======
-        $this->hydrateValueObjects($result);
 
-        $wrapper->setEntityAttributes($result);
->>>>>>> d2040f17
 
         $wrapper->setProxies();
 
         $entity = $wrapper->getObject();
-<<<<<<< HEAD
 
         // Once the object has been hydrated, we'll add
         // the instance to the instance cache.
@@ -126,14 +112,11 @@
             $id = $this->getPrimaryKeyValue($attributes);
             $this->mapper->getInstanceCache()->add($entity, $id);
         }
-=======
->>>>>>> d2040f17
 
         return $entity;
     }
 
     /**
-<<<<<<< HEAD
      * Return the primary key value from attributes.
      *
      * @param array $attributes
@@ -146,8 +129,6 @@
     }
 
     /**
-=======
->>>>>>> d2040f17
      * Get the correct wrapper prototype corresponding to the object type.
      *
      * @throws \Analogue\ORM\Exceptions\MappingException
@@ -197,15 +178,9 @@
 
         foreach ($embeddedAttributes as $key) {
             $prefix = snake_case(class_basename($valueClass)).'_';
-<<<<<<< HEAD
 
             $voWrapper->setEntityAttribute($key, $attributes[$prefix.$key]);
 
-=======
-
-            $voWrapper->setEntityAttribute($key, $attributes[$prefix.$key]);
-
->>>>>>> d2040f17
             unset($attributes[$prefix.$key]);
         }
 
