<?php

use TestApp\Blog;
use TestApp\User;

class BelongsToTest extends DomainTestCase
{
    public function setUp()
    {
        parent::setUp();
        $this->analogue->registerMapNamespace("TestApp\Maps");
    }

    /** @test */
    public function we_can_store_a_related_entity()
    {
        $blog = $this->factoryCreateUid(Blog::class);
        $user = $this->factoryMakeUid(User::class);
        $mapper = $this->mapper($blog);
        $blog->user = $user;
        $mapper->store($blog);
        $this->assertEquals($user->id, $blog->user_id);
        $this->seeInDatabase('blogs', ['user_id' => $user->id]);
    }

    /** @test */
    public function relation_is_set_to_null_when_foreign_key_is_null()
    {
        $blog = $this->factoryCreateUid(Blog::class);
        $this->assertNull($blog->user);
    }

    /** @test */
    public function related_entity_is_hydrated_into_object()
    {
        list($userId, $blogId) = $this->createRelatedRecords();
        $mapper = $this->mapper(User::class);
        $user = $mapper->find($userId);
        $this->assertEquals($blogId, $user->blog->id);
        $this->assertEquals('blog title', $user->blog->title);
    }

    /** @test */
    public function dirty_attributes_on_related_entity_are_updated_on_store()
    {
        list($userId, $blogId) = $this->createRelatedRecords();
        $mapper = $this->mapper(User::class);
        $user = $mapper->find($userId);
        $user->blog->title = 'new title';
        $mapper->store($user);
        $this->seeInDatabase('blogs', [
            'user_id' => $user->id,
            'id'      => $blogId,
            'title'   => 'new title',
        ]);
    }

    /** @test */
    public function foreign_key_is_set_on_null_when_detaching_related_entity()
    {
        list($userId, $blogId) = $this->createRelatedRecords();
        $mapper = $this->mapper(User::class);
        $user = $mapper->find($userId);
        $user->blog = null;
        $mapper->store($user);
        $this->seeInDatabase('blogs', [
            'user_id' => null,
            'id'      => $blogId,
            'title'   => 'blog title',
        ]);
<<<<<<< HEAD
        $this->clearCache();
=======

>>>>>>> d2040f17
        $mapper = $this->mapper(Blog::class);
        $blog = $mapper->find($blogId);
        $this->assertEquals(null, $blog->user);
    }

    /** @test */
    public function foreign_key_is_set_to_null_when_storing_from_relationship()
    {
        list($userId, $blogId) = $this->createRelatedRecords();
        $this->seeInDatabase('blogs', [
            'user_id' => $userId,
            'id'      => $blogId,
            'title'   => 'blog title',
        ]);
        $mapper = $this->mapper(Blog::class);
        $blog = $mapper->find($blogId);
        $this->assertInstanceOf(User::class, $blog->user);
        $blog->user = null;

        $mapper->store($blog);
        $this->seeInDatabase('blogs', [
            'user_id' => null,
            'id'      => $blogId,
            'title'   => 'blog title',
        ]);
    }

    protected function createRelatedRecords()
    {
        $userId = $this->insertUser();
        $blogId = $this->rawInsert('blogs', [
            'id'      => $this->randId(),
            'user_id' => $userId,
            'title'   => 'blog title',
        ]);

        return [$userId, $blogId];
    }
}<|MERGE_RESOLUTION|>--- conflicted
+++ resolved
@@ -68,11 +68,9 @@
             'id'      => $blogId,
             'title'   => 'blog title',
         ]);
-<<<<<<< HEAD
+
         $this->clearCache();
-=======
 
->>>>>>> d2040f17
         $mapper = $this->mapper(Blog::class);
         $blog = $mapper->find($blogId);
         $this->assertEquals(null, $blog->user);
