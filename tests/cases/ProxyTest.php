--- conflicted
+++ resolved
@@ -42,10 +42,9 @@
         $proxy = new PlainProxy($user, $user);
         $mapper = $this->mapper($proxy);
         $proxy = $mapper->store($proxy);
-<<<<<<< HEAD
+
         $this->clearCache();
-=======
->>>>>>> d2040f17
+
         $loadedProxy = $mapper->find($proxy->getId());
         $this->assertInstanceOf(ProxyInterface::class, $loadedProxy->getRelated());
     }
