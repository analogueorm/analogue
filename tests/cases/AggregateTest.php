<?php

use Illuminate\Support\Collection;
use TestApp\Article;
use TestApp\Blog;
use TestApp\Group;
use TestApp\User;

class AggregateTest extends AnalogueTestCase
{
    public function setUp()
    {
        parent::setUp();
        $this->analogue->registerMapNamespace("TestApp\Maps");
    }

    /** @test */
    public function we_can_use_custom_id()
    {
        $user = $this->factoryMake(User::class);
        $id = $this->randId();
        $user->id = $id;
        $this->mapper($user)->store($user);
        $this->seeInDatabase('users', ['id' => $id]);
    }

    /** @test */
    public function we_can_store_a_related_entity()
    {
        $user = $this->factoryMake(User::class);
        $blog = $this->factoryMake(Blog::class);
        $user->blog = $blog;
        $this->mapper($user)->store($user);
        $this->assertGreaterThan(0, $user->id);
        $this->assertGreaterThan(0, $blog->id);
        $this->seeInDatabase('blogs', ['id' => $blog->id]);
    }

    /** @test */
    public function we_can_store_an_inverse_related_entity()
    {
        $blog = $this->factoryMakeUid(Blog::class);
        $mapper = $this->mapper($blog);
        $user = $this->factoryMakeUid(User::class);
        $blog->user = $user;
        $mapper->store($blog);
        $this->seeInDatabase('blogs', ['id' => $blog->id, 'user_id' => $user->id]);
    }

    /** @test */
    public function we_can_store_a_related_entity_on_an_loaded_entity()
    {
        $user = $this->factoryCreateUid(User::class);
        $blog = $this->factoryCreateUid(Blog::class);
        $id = $user->id;
        $mapper = $this->mapper($user);
        $loadedUser = $mapper->find($id);
        $loadedUser->blog = $blog;

        $mapper->store($loadedUser);
        $this->seeInDatabase('blogs', ['user_id' => $user->id]);
    }

    /** @test */
    public function we_can_store_a_related_entity_with_a_custom_id()
    {
        $user = $this->factoryMake(User::class);
        $blog = $this->factoryMake(Blog::class);
        $id = $this->randId();
        $blog->id = $id;
        $user->blog = $blog;
        $this->mapper($user)->store($user);
        $this->seeInDatabase('blogs', ['id' => $id]);
    }

    /** @test */
    public function we_can_store_a_related_collection()
    {
        $article1 = $this->factoryMake(Article::class);
        $article2 = $this->factoryMake(Article::class);
        $blog = $this->factoryMake(Blog::class);
        $blog->articles = new Collection([$article1, $article2]);
        $mapper = $this->mapper(Blog::class);
        $mapper->store($blog);
        $this->assertGreaterThan(0, $blog->id);
        $this->assertGreaterThan(0, $article1->id);
        $this->assertGreaterThan(0, $article2->id);
    }

    /** @test */
    public function we_can_store_a_related_collection_with_custom_ids()
    {
        $article1 = $this->factoryMake(Article::class);
        $article2 = $this->factoryMake(Article::class);
        $id1 = $this->randId();
        $id2 = $this->randId();
        $article1->id = $id1;
        $article2->id = $id2;
        $blog = $this->factoryMake(Blog::class);
        $blog->articles = new Collection([$article1, $article2]);
        $mapper = $this->mapper(Blog::class);
        $mapper->store($blog);
        $this->assertGreaterThan(0, $blog->id);
        $this->assertEquals($id1, $article1->id);
        $this->assertEquals($id2, $article2->id);
        $this->seeInDatabase('articles', ['id' => $id1]);
        $this->seeInDatabase('articles', ['id' => $id2]);
    }

    /** @test */
    public function we_can_recursively_store_related_entity()
    {
        $user = $this->factoryMake(User::class);
        $blog = $this->factoryMake(Blog::class);
        $article = $this->factoryMake(Article::class);

        $blog->articles = new Collection([$article]);
        $user->blog = $blog;
        $mapper = $this->mapper(User::class);
        $mapper->store($user);

        $this->assertGreaterThan(0, $user->id);
        $this->assertGreaterThan(0, $blog->id);
        $this->assertGreaterThan(0, $article->id);
    }

    /** @test */
    public function we_can_store_an_existing_entity_as_relation()
    {
        $user = $this->factoryMake(User::class);
        $blog = $this->factoryCreate(Blog::class);
        $user->blog = $blog;
        $this->mapper($user)->store($user);
        $this->seeInDatabase('blogs', ['user_id' => $user->id]);
    }

    /** @test */
    public function related_entity_with_dirty_attributes_will_update()
    {
        $user = $this->factoryMake(User::class);
        $blog = $this->factoryCreate(Blog::class);
        $user->blog = $blog;
        $blog->title = 'New Title';
        $this->mapper($user)->store($user);
        $this->seeInDatabase('blogs', ['title' => 'New Title']);
    }

    /** @test */
    public function related_entity_with_dirty_attributes_will_update_recursively()
    {
        $user = $this->factoryMakeUid(User::class);
        $blog = $this->factoryMakeUid(Blog::class);
        $article = $this->factoryMake(Article::class);
        $blog->articles = new Collection([$article]);
        $user->blog = $blog;
        $mapper = $this->mapper(User::class);
        $mapper->store($user);
        $article->title = 'New Title';
        $mapper->store($user);
        $this->seeInDatabase('articles', ['title' => 'New Title']);
    }

    /** @test */
    public function related_collection_with_dirty_entities_are_updated_when_lazy_loaded()
    {
        $user = $this->factoryMakeUid(User::class);
        $group1 = $this->factoryMakeUid(Group::class);
        $group2 = $this->factoryMakeUid(Group::class);
        $user->groups = [$group1, $group2];
        $mapper = $this->mapper(User::class);
        $mapper->store($user);
        $this->seeInDatabase('groups_users', ['user_id' => $user->id, 'group_id' => $group1->id]);
        $this->seeInDatabase('groups_users', ['user_id' => $user->id, 'group_id' => $group2->id]);
<<<<<<< HEAD
        $this->clearCache();
=======
>>>>>>> d2040f17
        $loadedUser = $mapper->find($user->id);
        $loadedUser->groups->first()->name = 'New Group Name';
        $mapper->store($loadedUser);
        $this->seeInDatabase('groups', ['name' => 'New Group Name']);
    }

    /** @test */
    public function related_collection_with_dirty_entities_are_updated_when_eager_loaded()
    {
        $user = $this->factoryMakeUid(User::class);
        $group1 = $this->factoryMakeUid(Group::class);
        $group2 = $this->factoryMakeUid(Group::class);
        $user->groups = [$group1, $group2];
        $mapper = $this->mapper(User::class);
        $mapper->store($user);
        $this->seeInDatabase('groups_users', ['user_id' => $user->id, 'group_id' => $group1->id]);
        $this->seeInDatabase('groups_users', ['user_id' => $user->id, 'group_id' => $group2->id]);
<<<<<<< HEAD
        $this->clearCache();
=======
>>>>>>> d2040f17
        $loadedUser = $mapper->with('groups')->whereId($user->id)->first();
        $loadedUser->groups->first()->name = 'New Group Name';
        $mapper->store($loadedUser);
        $this->seeInDatabase('groups', ['name' => 'New Group Name']);
    }

    /** @test */
    public function setting_null_on_related_attribute_will_detach_relation()
    {
        $user = $this->factoryMake(User::class);
        $blog = $this->factoryCreate(Blog::class, ['id' => $this->randId()]);
        $user->blog = $blog;
        $this->mapper($user)->store($user);
        $user->blog = null;
        $this->mapper($user)->store($user);
        $this->seeInDatabase('blogs', ['title' => $blog->title, 'user_id' => null]);
    }
}<|MERGE_RESOLUTION|>--- conflicted
+++ resolved
@@ -171,10 +171,9 @@
         $mapper->store($user);
         $this->seeInDatabase('groups_users', ['user_id' => $user->id, 'group_id' => $group1->id]);
         $this->seeInDatabase('groups_users', ['user_id' => $user->id, 'group_id' => $group2->id]);
-<<<<<<< HEAD
+
         $this->clearCache();
-=======
->>>>>>> d2040f17
+
         $loadedUser = $mapper->find($user->id);
         $loadedUser->groups->first()->name = 'New Group Name';
         $mapper->store($loadedUser);
@@ -192,10 +191,9 @@
         $mapper->store($user);
         $this->seeInDatabase('groups_users', ['user_id' => $user->id, 'group_id' => $group1->id]);
         $this->seeInDatabase('groups_users', ['user_id' => $user->id, 'group_id' => $group2->id]);
-<<<<<<< HEAD
+
         $this->clearCache();
-=======
->>>>>>> d2040f17
+
         $loadedUser = $mapper->with('groups')->whereId($user->id)->first();
         $loadedUser->groups->first()->name = 'New Group Name';
         $mapper->store($loadedUser);
