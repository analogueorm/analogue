--- conflicted
+++ resolved
@@ -64,10 +64,9 @@
         $user = $this->factoryCreateUid(User::class);
         $id = $user->id;
         $mapper = $this->mapper($user);
-<<<<<<< HEAD
+
         $this->clearCache();
-=======
->>>>>>> d2040f17
+
         $user = $mapper->find($id);
         $this->assertInstanceOf(Analogue\ORM\System\Proxies\CollectionProxy::class, $user->groups);
         $this->assertInstanceOf(Analogue\ORM\System\Proxies\CollectionProxy::class, $user->articles);
